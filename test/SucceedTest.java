import static org.junit.Assert.*;
import org.junit.After;
import org.junit.BeforeClass;
import org.junit.Test;

import java.util.Properties;
import java.io.StringReader;

import pt.up.fe.comp.TestUtils;
import pt.up.fe.comp.jmm.JmmParserResult;
import pt.up.fe.comp.jmm.analysis.JmmSemanticsResult;
import pt.up.fe.comp.jmm.jasmin.JasminResult;
import pt.up.fe.comp.jmm.ollir.OllirResult;
import pt.up.fe.specs.util.SpecsIo;

public class SucceedTest {
    public void testSucceed(String path) {
        CommandLineArgs args = new CommandLineArgs(path, false, null);

        String jmmCode = SpecsIo.getResource(path);
        JmmParserResult result = TestUtils.parse(jmmCode);
        TestUtils.noErrors(result.getReports());

        AnalysisStage analysisStage = new AnalysisStage();
        JmmSemanticsResult semanticsResult = analysisStage.semanticAnalysis(result);

        System.out.println("Semantic reports: " + semanticsResult.getReports());
        TestUtils.noErrors(semanticsResult.getReports());

<<<<<<< HEAD
        OptimizationStage optimizationStage = new OptimizationStage();
        semanticsResult = optimizationStage.optimize(semanticsResult);
=======
        OptimizationStage optimizationStage = new OptimizationStage(args);
>>>>>>> 64c1693b
        OllirResult ollirResult = optimizationStage.toOllir(semanticsResult);

        BackendStage backendStage = new BackendStage();
        JasminResult jasminResult = backendStage.toJasmin(ollirResult);

        System.out.println(jasminResult.getJasminCode());
        jasminResult.run();
    }

    @Test
    public void testHelloWorld() {
        testSucceed("fixtures/public/HelloWorld.jmm");
    }

    @Test
    public void testSimple() {
        testSucceed("fixtures/public/Simple.jmm");
    }

    @Test
    public void testQuickSort() {
        testSucceed("fixtures/public/QuickSort.jmm");
    }

    @Test
    public void testLazySort() {
        testSucceed("fixtures/public/Lazysort.jmm");
    }

    @Test
    public void testFindMaximum() {
        testSucceed("fixtures/public/FindMaximum.jmm");
    }

    @Test
    public void testLife() {
        testSucceed("fixtures/public/Life.jmm");
    }

    @Test
    public void testMonteCarloPi() {
        testSucceed("fixtures/public/MonteCarloPi.jmm");
    }

    @Test
    public void testTicTacToe() {
        testSucceed("fixtures/public/TicTacToe.jmm");
    }

    @Test
    public void testWhileAndIf() {
        testSucceed("fixtures/public/WhileAndIF.jmm");
    }

    @Test
    public void testMaxOverloading() {
        testSucceed("fixtures/public/MaxOverloading.jmm");
    }

    @Test
    public void testFibonacciAndFactorial() {
        testSucceed("fixtures/public/FibonacciAndFactorial.jmm");
    }
}<|MERGE_RESOLUTION|>--- conflicted
+++ resolved
@@ -27,12 +27,7 @@
         System.out.println("Semantic reports: " + semanticsResult.getReports());
         TestUtils.noErrors(semanticsResult.getReports());
 
-<<<<<<< HEAD
-        OptimizationStage optimizationStage = new OptimizationStage();
-        semanticsResult = optimizationStage.optimize(semanticsResult);
-=======
         OptimizationStage optimizationStage = new OptimizationStage(args);
->>>>>>> 64c1693b
         OllirResult ollirResult = optimizationStage.toOllir(semanticsResult);
 
         BackendStage backendStage = new BackendStage();
