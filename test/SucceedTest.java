--- conflicted
+++ resolved
@@ -9,10 +9,7 @@
 import pt.up.fe.comp.TestUtils;
 import pt.up.fe.comp.jmm.JmmParserResult;
 import pt.up.fe.comp.jmm.analysis.JmmSemanticsResult;
-<<<<<<< HEAD
-=======
 import pt.up.fe.comp.jmm.ollir.OllirResult;
->>>>>>> 316e1df2
 import pt.up.fe.specs.util.SpecsIo;
 
 public class SucceedTest {
@@ -25,16 +22,11 @@
         AnalysisStage analysisStage = new AnalysisStage();
         JmmSemanticsResult semanticsResult = analysisStage.semanticAnalysis(result);
 
-<<<<<<< HEAD
-        System.out.println(semanticsResult.getReports());
-        TestUtils.noErrors(semanticsResult.getReports());
-=======
         System.out.println("Semantic reports: " + semanticsResult.getReports());
         TestUtils.noErrors(semanticsResult.getReports());
 
         OllirGenerationState ollirGenerationState = new OllirGenerationState();
         OllirResult ollirResult = ollirGenerationState.generateOllir(semanticsResult);
->>>>>>> 316e1df2
     }
 
     @Test
