--- conflicted
+++ resolved
@@ -81,7 +81,6 @@
 }
 
 void MethodDeclaration() : {} {
-<<<<<<< HEAD
     (<PUBLIC> MethodDeclarationAux()) 
     // (<PUBLIC> Type() <IDENTIFIER> <LPAR> (Type() <IDENTIFIER> (<COMMA> Type() <IDENTIFIER>)*)?
     // <RPAR> <LBR> (VarDeclaration())* (Statement())* <RETURN> Expression() <SEMICOLON> <RBR>)
@@ -90,12 +89,6 @@
 }
 
 void MethodDeclarationAux() : {} {
-=======
-    <PUBLIC> PublicMethodDeclaration()
-}
-
-void PublicMethodDeclaration() : {} {
->>>>>>> d6439005
     (Type() <IDENTIFIER> <LPAR> (Type() <IDENTIFIER> (<COMMA> Type() <IDENTIFIER>)*)?
     <RPAR> <LBR> (VarDeclaration())* (Statement())* <RETURN> Expression() <SEMICOLON> <RBR>)
     | (<STATIC> <VOID> <MAIN> <LPAR> <STRING> <LSQBR> <RSQBR> <IDENTIFIER> <RPAR> <LBR>
@@ -110,22 +103,21 @@
 }
 
 void Statement() : {} {
-    (<IDENTIFIER> <LSQBR> Expression() <RSQBR> <ASSIGN> Expression() <SEMICOLON>)
+    // (<IDENTIFIER> <LSQBR> Expression() <RSQBR> <ASSIGN> Expression() <SEMICOLON>)
+    AuxiliarExpressionStatement()
     | (<LBR> (Statement())* <RBR>)
     | (<IF> <LPAR> Expression() <RPAR> Statement() <ELSE> Statement())
     | (<WHILE> <LPAR> Expression() <RPAR> Statement())
-<<<<<<< HEAD
-    | AuxiliarExpressionStatement()
     // | (Expression() <SEMICOLON>)
     // | (<IDENTIFIER> StatementAssign())
 }
 
 void AuxiliarExpressionStatement() : {} {
-    <INTEGER_LITERAL> ExpressionL() <SEMICOLON>
+    (<IDENTIFIER> AuxiliarExpressionLStatement()) // Changed line
+    | <INTEGER_LITERAL> ExpressionL() <SEMICOLON>
     | <TRUE> ExpressionL() <SEMICOLON>
     | <FALSE> ExpressionL() <SEMICOLON>
     // | <IDENTIFIER> (ExpressionL() <SEMICOLON> | StatementAssign()) // Changed line
-    | <IDENTIFIER> (AuxiliarExpressionLStatement()) // Changed line
     | <THIS> ExpressionL() <SEMICOLON>
     | (<NEW> ExpressionNew()) <SEMICOLON>
     | (<NOT> Expression() ExpressionL()) <SEMICOLON>
@@ -134,21 +126,17 @@
 }
 
 void AuxiliarExpressionLStatement() : {} {
-    ((<AND> | <LT> | <SUM> | <SUB> | <MUL> | <DIV>) Expression() ExpressionL()) <SEMICOLON>
-    | (<LSQBR> Expression() <RSQBR> (ExpressionL() <SEMICOLON> | <ASSIGN> Expression() <SEMICOLON>)) // Changed Line
+    (<LSQBR> Expression() <RSQBR> (ExpressionL() <SEMICOLON> | <ASSIGN> Expression() <SEMICOLON>)) // Changed Line
+    | ((<AND> | <LT> | <SUM> | <SUB> | <MUL> | <DIV>) Expression() ExpressionL() <SEMICOLON>)
     | (<DOT> ExpressionLDot()) <SEMICOLON>
-    | (<ASSIGN> Expression() <SEMICOLON>) <SEMICOLON>
+    | (<ASSIGN> Expression() <SEMICOLON>)
     // | <LSQBR> Expression() <RSQBR> <ASSIGN> Expression() <SEMICOLON>)
     | {}
 }
 
-void StatementAssign() : {} {
-    (<ASSIGN> Expression() <SEMICOLON> | <LSQBR> Expression() <RSQBR> <ASSIGN> Expression() <SEMICOLON>)
-=======
-    | (Expression() <SEMICOLON>)
-    | (<IDENTIFIER> <ASSIGN> Expression() <SEMICOLON>)
->>>>>>> d6439005
-}
+// void StatementAssign() : {} {
+//     (<ASSIGN> Expression() <SEMICOLON> | <LSQBR> Expression() <RSQBR> <ASSIGN> Expression() <SEMICOLON>)
+// }
 
 void Expression() : {} {
     <INTEGER_LITERAL> ExpressionL()
@@ -162,12 +150,8 @@
 }
 
 void ExpressionNew() : {} {
-<<<<<<< HEAD
-    (<INT> <LSQBR> Expression() <RSQBR> ExpressionL() | <IDENTIFIER> <LPAR> <RPAR> ExpressionL())
-=======
     (<INT> <LSQBR> Expression() <RSQBR> ExpressionL())
     | (<IDENTIFIER> <LPAR> <RPAR> ExpressionL())
->>>>>>> d6439005
 }
 
 void ExpressionL() : {} {
@@ -178,10 +162,6 @@
 }
 
 void ExpressionLDot() : {} {
-<<<<<<< HEAD
-    (<LENGTH> ExpressionL() | <IDENTIFIER> <LPAR> (Expression() (<COMMA> Expression())*)? <RPAR> ExpressionL())
-=======
     (<IDENTIFIER> <LPAR> (Expression() (<COMMA> Expression())*)? <RPAR> ExpressionL())
     | (<LENGTH> ExpressionL())
->>>>>>> d6439005
 }