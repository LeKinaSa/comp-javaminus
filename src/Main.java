--- conflicted
+++ resolved
@@ -98,8 +98,6 @@
 		return new CommandLineArgs(path, optimize, maxRegisters);
 	}
 
-<<<<<<< HEAD
-=======
 	private static void printReports(List<Report> reports) {
 		for (Report report : reports) {
 			System.out.println(report);
@@ -110,7 +108,6 @@
 		return reports.stream().filter(report -> report.getType() == ReportType.ERROR).collect(Collectors.toList());
 	}
 
->>>>>>> 80a58ee4
     public static void main(String[] args) throws IOException {
 		Main main = new Main();
 
@@ -122,11 +119,6 @@
 			System.out.println(ex.getMessage());
 			return;
 		}
-<<<<<<< HEAD
-
-		String jmmCode = new String((new FileInputStream(parsedArgs.path)).readAllBytes());
-=======
->>>>>>> 80a58ee4
 
 		String jmmCode = new String((new FileInputStream(parsedArgs.path)).readAllBytes());
 		JmmParserResult parserResult = main.parse(jmmCode);
