--- conflicted
+++ resolved
@@ -1,9 +1,6 @@
 
 import pt.up.fe.comp.jmm.JmmNode;
-<<<<<<< HEAD
-=======
 import pt.up.fe.comp.jmm.analysis.table.Type;
->>>>>>> 316e1df2
 
 import java.io.ByteArrayInputStream;
 import java.io.InputStream;
@@ -22,15 +19,12 @@
         }
     }
 
-<<<<<<< HEAD
-=======
     public static Type getTypeFromString(String str) {
         boolean isArray = str.endsWith("[]");
         if (isArray) str = str.substring(0, str.length() - 2);
         return new Type(str, isArray);
     }
 
->>>>>>> 316e1df2
     public static String generateMethodSignature(JmmNode node) {
         String signature = node.get("name");
 
