
import java.util.List;
import java.util.ArrayList;
import java.util.Arrays;

import pt.up.fe.comp.TestUtils;
import pt.up.fe.comp.jmm.JmmNode;
import pt.up.fe.comp.jmm.JmmParserResult;
import pt.up.fe.comp.jmm.analysis.JmmAnalysis;
import pt.up.fe.comp.jmm.analysis.JmmSemanticsResult;
import pt.up.fe.comp.jmm.report.Report;
import pt.up.fe.comp.jmm.report.ReportType;
import pt.up.fe.comp.jmm.report.Stage;

public class AnalysisStage implements JmmAnalysis {

    @Override
    public JmmSemanticsResult semanticAnalysis(JmmParserResult parserResult) {

        if (TestUtils.getNumReports(parserResult.getReports(), ReportType.ERROR) > 0) {
            var errorReport = new Report(ReportType.ERROR, Stage.SEMANTIC, -1,
                    "Started semantic analysis but there are errors from previous stage");
            return new JmmSemanticsResult(parserResult, null, Arrays.asList(errorReport));
        }

        if (parserResult.getRootNode() == null) {
            var errorReport = new Report(ReportType.ERROR, Stage.SEMANTIC, -1,
                    "Started semantic analysis but AST root node is null");
            return new JmmSemanticsResult(parserResult, null, Arrays.asList(errorReport));
        }

        JmmNode node = parserResult.getRootNode();
        List<Report> reports = new ArrayList<>();

        // Get Symbol Table
        JMMSymbolTable symbolTable = new JMMSymbolTable();
        SymbolTableVisitor symbolTableVisitor = new SymbolTableVisitor(symbolTable);
        symbolTableVisitor.visit(node, reports);

        // Arithmetic Visitor - STILL NEED TO HANDLE REPORTS!
        
<<<<<<< HEAD
        TypeVisitor arithmeticVisitor = new TypeVisitor(symbolTable);
        arithmeticVisitor.visit(node, reports);

=======
        TypeVisitor typeVisitor = new TypeVisitor(symbolTable);
        typeVisitor.visit(node, reports);
>>>>>>> 316e1df2

        /*System.out.println("Dump tree with Visitor where you control tree traversal");
        ExampleVisitor visitor = new ExampleVisitor("Identifier", "id");
        System.out.println(visitor.visit(node, ""));

        System.out.println("Dump tree with Visitor that automatically performs preorder tree traversal");
        var preOrderVisitor = new ExamplePreorderVisitor("Identifier", "id");
        System.out.println(preOrderVisitor.visit(node, ""));

        System.out.println(
                "Create histogram of node kinds with Visitor that automatically performs postorder tree traversal");
        var postOrderVisitor = new ExamplePostorderVisitor();
        var kindCount = new HashMap<String, Integer>();
        postOrderVisitor.visit(node, kindCount);
        System.out.println("Kinds count: " + kindCount + "\n");

        System.out.println(
                "Print variables name and line, and their corresponding parent with Visitor that automatically performs preorder tree traversal");
        var varPrinter = new ExamplePrintVariables("Variable", "name", "line");
        varPrinter.visit(node, null);*/

        return new JmmSemanticsResult(parserResult, symbolTable, reports);
    }
}<|MERGE_RESOLUTION|>--- conflicted
+++ resolved
@@ -39,14 +39,8 @@
 
         // Arithmetic Visitor - STILL NEED TO HANDLE REPORTS!
         
-<<<<<<< HEAD
-        TypeVisitor arithmeticVisitor = new TypeVisitor(symbolTable);
-        arithmeticVisitor.visit(node, reports);
-
-=======
         TypeVisitor typeVisitor = new TypeVisitor(symbolTable);
         typeVisitor.visit(node, reports);
->>>>>>> 316e1df2
 
         /*System.out.println("Dump tree with Visitor where you control tree traversal");
         ExampleVisitor visitor = new ExampleVisitor("Identifier", "id");
