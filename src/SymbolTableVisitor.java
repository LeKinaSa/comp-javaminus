
import pt.up.fe.comp.jmm.JmmNode;
import pt.up.fe.comp.jmm.analysis.table.Symbol;
import pt.up.fe.comp.jmm.analysis.table.Type;
import pt.up.fe.comp.jmm.ast.PreorderJmmVisitor;
import pt.up.fe.comp.jmm.report.Report;
import pt.up.fe.comp.jmm.report.ReportType;
import pt.up.fe.comp.jmm.report.Stage;

import java.util.*;

public class SymbolTableVisitor extends PreorderJmmVisitor<List<Report>, Object> {
    private final JMMSymbolTable symbolTable;

    public SymbolTableVisitor(JMMSymbolTable symbolTable) {
        this.symbolTable = symbolTable;

        addVisit("Import", this::visitImport);
        addVisit("Class", this::visitClass);
        addVisit("Method", this::visitMethod);
        addVisit("VarDecl", this::visitVariableDeclaration);
        addVisit("Param", this::visitParameter);
    }

    private Object visitImport(JmmNode node, List<Report> reports) {
        String module = node.get("module");

        if (!symbolTable.imports.add(module)) {
            String message = "The import " + module + " was already included";
            reports.add(new Report(ReportType.ERROR, Stage.SEMANTIC, -1, message));
        }

        return null;
    }

    private Object visitClass(JmmNode node, List<Report> reports) {
        symbolTable.setClassName(node.get("name"));
        Optional<String> extendClass = node.getOptional("extends");
        if(extendClass.isPresent())
            symbolTable.setSuperclassName(node.get("extends"));
        return null;
    }

    private Object visitMethod(JmmNode node, List<Report> reports) {
        String signature = Utils.generateMethodSignature(node);
<<<<<<< HEAD
        String name = node.get("name");
        Type returnType;

        if (name.equals("main")) {
            returnType = new Type("void", false);
        }
        else {
            String returnTypeName = node.get("returnType");
            boolean isArray = returnTypeName.endsWith("[]");
            if (isArray) {
                returnTypeName = returnTypeName.substring(0, returnTypeName.length() - 2);
            }

            returnType = new Type(returnTypeName, isArray);
        }

        if (!symbolTable.methods.add(signature)) {
            String message = "Method with signature " + signature + " already exists";
            reports.add(new Report(ReportType.ERROR, Stage.SEMANTIC, -1, message));
        }

        symbolTable.methodSymbolTableMap.put(signature, new MethodSymbolTable(returnType, new HashSet<>(), new HashSet<>()));
        return null;
    }

    private Object visitVariableDeclaration(JmmNode node, List<Report> reports) {
        String name = node.get("name"), typeName = node.get("type");
        boolean isArray = typeName.endsWith("[]");
        
        Type type = new Type(isArray ? typeName.substring(0, typeName.length() - 2) : typeName, isArray);
        Symbol symbol = new Symbol(type, name);

=======
        Type returnType = Utils.getTypeFromString(node.get("returnType"));

        if (!symbolTable.methods.add(signature)) {
            String message = "Method with signature " + signature + " already exists";
            reports.add(new Report(ReportType.ERROR, Stage.SEMANTIC, -1, message));
        }

        Set<Symbol> parameters = new LinkedHashSet<>();

        if (node.get("name").equals("main")) {
            parameters.add(new Symbol(new Type("String", true), node.get("cmdArgsName")));
        }

        symbolTable.methodSymbolTableMap.put(signature, new MethodSymbolTable(returnType, parameters, new LinkedHashSet<>()));
        return null;
    }

    private Object visitVariableDeclaration(JmmNode node, List<Report> reports) {
        String name = node.get("name"), typeName = node.get("type");

        Type type = Utils.getTypeFromString(typeName);
        Symbol symbol = new Symbol(type, name);

>>>>>>> 316e1df2
        if (node.getParent().getKind().equals("Class")) { // Class field
            if (!symbolTable.fields.add(symbol)) {
                String message = "The field named " + name + " of type " + typeName + " in class " +
                        node.getParent().get("name") + " already exists";
                reports.add(new Report(ReportType.ERROR, Stage.SEMANTIC, -1, message));
<<<<<<< HEAD
            }
        }
        else if (node.getParent().getKind().equals("Body")) { // Method local variable
            Optional<JmmNode> methodNode = node.getAncestor("Method");

            if (methodNode.isPresent()) {
                String signature = Utils.generateMethodSignature(methodNode.get());

                if (!symbolTable.methodSymbolTableMap.get(signature).addLocalVariable(symbol)
                        || symbolTable.fields.contains(symbol)
                        || symbolTable.methodSymbolTableMap.get(signature).parameters.contains(symbol)) {
                    String message = "The variable named " + name + " of type " + typeName +
                            " in the method with signature " + signature + " already exists";
                    reports.add(new Report(ReportType.ERROR, Stage.SEMANTIC, -1, message));
                }
            }
        }
=======
            }
        }
        else if (node.getParent().getKind().equals("Body")) { // Method local variable
            Optional<JmmNode> methodNode = node.getAncestor("Method");

            if (methodNode.isPresent()) {
                String signature = Utils.generateMethodSignature(methodNode.get());

                if (!symbolTable.methodSymbolTableMap.get(signature).addLocalVariable(symbol)
                        || symbolTable.fields.contains(symbol)
                        || symbolTable.methodSymbolTableMap.get(signature).parameters.contains(symbol)) {
                    String message = "The variable named " + name + " of type " + typeName +
                            " in the method with signature " + signature + " already exists";
                    reports.add(new Report(ReportType.ERROR, Stage.SEMANTIC, -1, message));
                }
            }
        }
>>>>>>> 316e1df2

        return null;
    }

    private Object visitParameter(JmmNode node, List<Report> reports) {
        String name = node.get("name"), typeName = node.get("type");
<<<<<<< HEAD
        boolean isArray = typeName.endsWith("[]");

        Type type = new Type(isArray ? typeName.substring(0, typeName.length() - 2) : typeName, isArray);
=======

        Type type = Utils.getTypeFromString(typeName);
>>>>>>> 316e1df2
        Symbol symbol = new Symbol(type, name);
        Optional<JmmNode> methodNode = node.getAncestor("Method");

        if (methodNode.isPresent()) {
            String signature = Utils.generateMethodSignature(methodNode.get());

            if (!symbolTable.methodSymbolTableMap.get(signature).addParameter(symbol)
                    || symbolTable.fields.contains(symbol)) {
                String message = "The parameter " + name + " of type " + typeName +
                        " in the method with signature " + signature + " already exists";
                reports.add(new Report(ReportType.ERROR, Stage.SEMANTIC, -1, message));
            }
        }

        return null;
    }
}
<|MERGE_RESOLUTION|>--- conflicted
+++ resolved
@@ -43,40 +43,6 @@
 
     private Object visitMethod(JmmNode node, List<Report> reports) {
         String signature = Utils.generateMethodSignature(node);
-<<<<<<< HEAD
-        String name = node.get("name");
-        Type returnType;
-
-        if (name.equals("main")) {
-            returnType = new Type("void", false);
-        }
-        else {
-            String returnTypeName = node.get("returnType");
-            boolean isArray = returnTypeName.endsWith("[]");
-            if (isArray) {
-                returnTypeName = returnTypeName.substring(0, returnTypeName.length() - 2);
-            }
-
-            returnType = new Type(returnTypeName, isArray);
-        }
-
-        if (!symbolTable.methods.add(signature)) {
-            String message = "Method with signature " + signature + " already exists";
-            reports.add(new Report(ReportType.ERROR, Stage.SEMANTIC, -1, message));
-        }
-
-        symbolTable.methodSymbolTableMap.put(signature, new MethodSymbolTable(returnType, new HashSet<>(), new HashSet<>()));
-        return null;
-    }
-
-    private Object visitVariableDeclaration(JmmNode node, List<Report> reports) {
-        String name = node.get("name"), typeName = node.get("type");
-        boolean isArray = typeName.endsWith("[]");
-        
-        Type type = new Type(isArray ? typeName.substring(0, typeName.length() - 2) : typeName, isArray);
-        Symbol symbol = new Symbol(type, name);
-
-=======
         Type returnType = Utils.getTypeFromString(node.get("returnType"));
 
         if (!symbolTable.methods.add(signature)) {
@@ -100,13 +66,11 @@
         Type type = Utils.getTypeFromString(typeName);
         Symbol symbol = new Symbol(type, name);
 
->>>>>>> 316e1df2
         if (node.getParent().getKind().equals("Class")) { // Class field
             if (!symbolTable.fields.add(symbol)) {
                 String message = "The field named " + name + " of type " + typeName + " in class " +
                         node.getParent().get("name") + " already exists";
                 reports.add(new Report(ReportType.ERROR, Stage.SEMANTIC, -1, message));
-<<<<<<< HEAD
             }
         }
         else if (node.getParent().getKind().equals("Body")) { // Method local variable
@@ -124,39 +88,14 @@
                 }
             }
         }
-=======
-            }
-        }
-        else if (node.getParent().getKind().equals("Body")) { // Method local variable
-            Optional<JmmNode> methodNode = node.getAncestor("Method");
-
-            if (methodNode.isPresent()) {
-                String signature = Utils.generateMethodSignature(methodNode.get());
-
-                if (!symbolTable.methodSymbolTableMap.get(signature).addLocalVariable(symbol)
-                        || symbolTable.fields.contains(symbol)
-                        || symbolTable.methodSymbolTableMap.get(signature).parameters.contains(symbol)) {
-                    String message = "The variable named " + name + " of type " + typeName +
-                            " in the method with signature " + signature + " already exists";
-                    reports.add(new Report(ReportType.ERROR, Stage.SEMANTIC, -1, message));
-                }
-            }
-        }
->>>>>>> 316e1df2
 
         return null;
     }
 
     private Object visitParameter(JmmNode node, List<Report> reports) {
         String name = node.get("name"), typeName = node.get("type");
-<<<<<<< HEAD
-        boolean isArray = typeName.endsWith("[]");
-
-        Type type = new Type(isArray ? typeName.substring(0, typeName.length() - 2) : typeName, isArray);
-=======
 
         Type type = Utils.getTypeFromString(typeName);
->>>>>>> 316e1df2
         Symbol symbol = new Symbol(type, name);
         Optional<JmmNode> methodNode = node.getAncestor("Method");
 
